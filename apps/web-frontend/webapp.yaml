--- conflicted
+++ resolved
@@ -1,19 +1,19 @@
 apiVersion: v1
 kind: Namespace
 metadata:
-  name: web
+  name: appnet
 ---
 apiVersion: v1
 kind: ServiceAccount
 metadata:
   name: web-frontend
-  namespace: web
+  namespace: appnet
 ---
 apiVersion: rbac.authorization.k8s.io/v1
 kind: Role
 metadata:
   name: web-frontend-reader
-  namespace: web
+  namespace: appnet
 rules:
   - apiGroups: [""]
     resources: ["services"]
@@ -23,11 +23,11 @@
 kind: RoleBinding
 metadata:
   name: web-frontend-reader-binding
-  namespace: web
+  namespace: appnet
 subjects:
   - kind: ServiceAccount
     name: web-frontend
-    namespace: web
+    namespace: appnet
 roleRef:
   apiGroup: rbac.authorization.k8s.io
   kind: Role
@@ -37,7 +37,7 @@
 kind: Deployment
 metadata:
   name: web-frontend
-  namespace: web
+  namespace: appnet
   labels:
     app: web-frontend
 spec:
@@ -67,7 +67,9 @@
           image: bitnami/kubectl:latest
           env:
             - name: NAMESPACE
-              value: "was"
+              valueFrom:
+                fieldRef:
+                  fieldPath: metadata.namespace
             - name: SVC_NAME
               value: "was-api-nlb"
             - name: OUT_FILE
@@ -84,7 +86,7 @@
               OUT_FILE="${OUT_FILE:-/opt/web-shared/api_base}"
               API_PORT="${API_PORT:-80}"
               SVC_NAME="${SVC_NAME:-was-api-nlb}"
-              NS="${NAMESPACE:-was}"
+              NS="${NAMESPACE:-appnet}"
               KUBECTL="/opt/bitnami/kubectl/bin/kubectl"; [ -x "$KUBECTL" ] || KUBECTL="kubectl"
               echo "[init] getting NLB hostname once with ${KUBECTL}..."
               host="$($KUBECTL -n "$NS" get svc "$SVC_NAME" -o jsonpath='{.status.loadBalancer.ingress[0].hostname}' 2>/dev/null || true)"
@@ -97,26 +99,8 @@
               fi
       containers:
         - name: web
-<<<<<<< HEAD
-<<<<<<< HEAD
-<<<<<<< HEAD
-          image: ghcr.io/unklo1200/web-updated@sha256:6826f2ab019457aef7b39b1e277d4c8bd65abc0fca1f68716c2d47069f275b16
-          imagePullPolicy: IfNotPresent
-=======
-          image: ghcr.io/unklo1200/web-updated@sha256:6826f2ab019457aef7b39b1e277d4c8bd65abc0fca1f68716c2d47069f275b16
-=======
-=======
->>>>>>> 8d6b6092
-          image: ghcr.io/unklo1200/web-updated@sha256:52f37f6b3aac25348d7fbdeeeb2b7c00af8047c08c687fc9558ba89ffc568300
-          imagePullPolicy: IfNotPresent
-=======
-          image: ghcr.io/unklo1200/web-updated@sha256:52f37f6b3aac25348d7fbdeeeb2b7c00af8047c08c687fc9558ba89ffc568300
-<<<<<<< HEAD
->>>>>>> 8d6b6092d5cae6ff36c7749ee7e626f9edaf001d
-=======
->>>>>>> 8d6b6092
+          image: ghcr.io/unklo1200/web-updated@sha256:b903d83e2b23d05afd04ff223f2364e0682c454729d801ed8c36a774bc97dd66
           imagePullPolicy: Always
->>>>>>> 908ea587a70adea82ada4113f4b4143c1050c530
           ports:
             - containerPort: 8080
           env:
@@ -149,7 +133,9 @@
           imagePullPolicy: IfNotPresent
           env:
             - name: NAMESPACE
-              value: "was"
+              valueFrom:
+                fieldRef:
+                  fieldPath: metadata.namespace
             - name: SVC_NAME
               value: "was-api-nlb"
             - name: OUT_FILE
@@ -166,7 +152,7 @@
               KUBECTL="/opt/bitnami/kubectl/bin/kubectl"; [ -x "$KUBECTL" ] || KUBECTL="kubectl"
               echo "[watcher] starting with ${KUBECTL}"
               prev=""
-              NS="${NAMESPACE:-was}"
+              NS="${NAMESPACE:-appnet}"
               SVC="${SVC_NAME:-was-api-nlb}"
               OUT="${OUT_FILE:-/opt/web-shared/api_base}"
               PORT="${API_PORT:-80}"
@@ -193,7 +179,7 @@
 kind: Service
 metadata:
   name: web-frontend
-  namespace: web
+  namespace: appnet
 spec:
   selector:
     app: web-frontend
@@ -207,7 +193,7 @@
 kind: Ingress
 metadata:
   name: web-frontend
-  namespace: web
+  namespace: appnet
   annotations:
     kubernetes.io/ingress.class: alb
     alb.ingress.kubernetes.io/scheme: internet-facing
